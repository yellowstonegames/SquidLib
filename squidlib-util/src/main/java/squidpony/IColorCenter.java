--- conflicted
+++ resolved
@@ -518,11 +518,7 @@
         @Override
         public T filter(T c)
         {
-<<<<<<< HEAD
         	return c == null ? c : get(getRed(c), getGreen(c), getBlue(c), getAlpha(c));
-=======
-            return get(getRed(c), getGreen(c), getBlue(c), getAlpha(c));
->>>>>>> 3c8978ff
         }
 
 
